# EspUp

[![Continuous Integration](https://github.com/esp-rs/espup/actions/workflows/ci.yaml/badge.svg)](https://github.com/esp-rs/espup/actions/workflows/ci.yaml)
[![Security audit](https://github.com/esp-rs/espup/actions/workflows/audit.yaml/badge.svg)](https://github.com/esp-rs/espup/actions/workflows/audit.yaml)
[![Open in Remote - Containers](https://img.shields.io/static/v1?label=Remote%20-%20Containers&message=Open&color=blue&logo=visualstudiocode)](https://vscode.dev/redirect?url=vscode://ms-vscode-remote.remote-containers/cloneInVolume?url=https://github.com/esp-rs/espup)
[![Matrix](https://img.shields.io/matrix/esp-rs:matrix.org?label=join%20matrix&color=BEC5C9&labelColor=1C2C2E&logo=matrix&style=flat-square)](https://matrix.to/#/#esp-rs:matrix.org)

> `rustup` for [esp-rs](https://github.com/esp-rs/)

`espup` is a tool for installing and maintaining the required toolchains for
developing applications in Rust for Espressif SoC's.

> **Note**
>
>  This application is still under development and should be considered experimental

## Requirements
Before running or installing `espup`, make sure that [`rustup`](https://www.rust-lang.org/tools/install)
and the following dependencies are installed.
### Windows

- [Python](https://www.python.org/downloads/). Version should be between `3.6` and `3.10`.
- [git](https://git-scm.com/download/win)
- Toolchain. Select one of the following:
  - [Windows x86_64 GNU](https://github.com/esp-rs/rust-build#windows-x86_64-gnu)
  - [Windows x86_64 MSVC](https://github.com/esp-rs/rust-build#windows-x86_64-msvc)


### Linux
- Ubuntu/Debian
```sh
<<<<<<< HEAD
sudo apt-get install -y git curl gcc clang ninja-build cmake libudev-dev \
python3 python3-pip python3-venv libusb-1.0-0 libssl-dev pkg-config
```
- openSUSE Thumbleweed
```
sudo zypper install -y git gcc libudev-devel ninja python3 python38-pip
=======
apt-get install -y git python3 python3-pip gcc build-essential curl pkg-config libudev-dev libssl-dev
```
- Fedora
```sh
dnf -y install git python3 python3-pip gcc openssl1.1 systemd-devel
>>>>>>> 7af45f59
```

## Installation

Download the pre-compiled [release binaries](https://github.com/esp-rs/espup/releases) or using [cargo-binstall](https://github.com/cargo-bins/cargo-binstall).

### Linux x86_64
```sh
curl -L https://github.com/esp-rs/espup/releases/download/v0.1.0/espup-x86_64-unknown-linux-gnu -o espup
chmod a+x espup
```

### macOS aarch64
```sh
curl -L https://github.com/esp-rs/espup/releases/download/v0.1.0/espup-aarch64-apple-darwin -o espup
chmod a+x espup
```

### macOS x86_64
```sh
curl -L https://github.com/esp-rs/espup/releases/download/v0.1.0/espup-x86_64-apple-darwin -o espup
chmod a+x espup
```

### Windows
```powershell
Invoke-WebRequest 'https://github.com/esp-rs/espup/releases/download/v0.1.0/espup-x86_64-pc-windows-msvc.exe' -OutFile .\espup.exe
```

It's also possible to install from source code:
```sh
cargo install espup --git https://github.com/esp-rs/espup
```


## Quickstart
See [Usage](#usage) section for more details.
### Install
- [`no_std`](https://esp-rs.github.io/book/overview/bare-metal.html)
  ```sh
  espup install
  # Unix
  . ./export-esp.sh
  # Windows
  .\export-esp.ps1
  ```
- [`std`](https://esp-rs.github.io/book/overview/using-the-standard-library.html):
  Installing `esp-idf` via `espup` is not mandatory, as [`esp-idf-sys`](https://github.com/esp-rs/esp-idf-sys) already takes care of it, but has some benefits.
  ```sh
  espup install --espidf-version <ESPIDF_VERSION>
  # Unix
  . ./export-esp.sh
  # Windows
  .\export-esp.ps1
  ```

> **Warning**
>
> The generated export file, by default `export-esp`, needs to be sourced in every terminal
> before building an application.
### Uninstall
```sh
  espup uninstall
```

### Update
```sh
  espup update --toolchain-version <TOOLCHAIN_VERSION>
```

## Usage

```
Usage: espup <COMMAND>

Commands:
  install    Installs esp-rs environment
  uninstall  Uninstalls esp-rs environment
  update     Updates Xtensa Rust toolchain
  help       Print this message or the help of the given subcommand(s)

Options:
  -h, --help     Print help information
  -V, --version  Print version information
```

### Install Subcommand

> **Note**
>
>  Installation paths can be modified by setting the environment
variables [`CARGO_HOME`](https://doc.rust-lang.org/cargo/reference/environment-variables.html)
and [`RUSTUP_HOME`](https://rust-lang.github.io/rustup/environment-variables.html)
before running the `install` command.
Xtensa Rust toolchain will be installed under `<rustup_home>/toolchains/esp`.


```
Usage: espup install [OPTIONS]

Options:
  -e, --espidf-version <ESPIDF_VERSION>
          ESP-IDF version to install. If empty, no esp-idf is installed. Version format:

          - `commit:<hash>`: Uses the commit `<hash>` of the `esp-idf` repository.

          - `tag:<tag>`: Uses the tag `<tag>` of the `esp-idf` repository.

          - `branch:<branch>`: Uses the branch `<branch>` of the `esp-idf` repository.

          - `v<major>.<minor>` or `<major>.<minor>`: Uses the tag `v<major>.<minor>` of the `esp-idf` repository.

          - `<branch>`: Uses the branch `<branch>` of the `esp-idf` repository.

  -f, --export-file <EXPORT_FILE>
          Destination of the generated export file

          [default: export-esp.sh]

  -c, --extra-crates <EXTRA_CRATES>
          Comma or space list of extra crates to install

          [default: cargo-espflash]

  -l, --log-level <LOG_LEVEL>
          Verbosity level of the logs

          [default: info]
          [possible values: debug, info, warn, error]

  -n, --nightly-version <NIGHTLY_VERSION>
          Nightly Rust toolchain version

          [default: nightly]

  -m, --profile-minimal
          Minifies the installation

  -t, --targets <TARGETS>
          Comma or space separated list of targets [esp32,esp32s2,esp32s3,esp32c3,all]

          [default: all]

  -v, --toolchain-version <TOOLCHAIN_VERSION>
          Xtensa Rust toolchain version

          [default: 1.64.0.0]

  -h, --help
          Print help information (use `-h` for a summary)
```

### Uninstall Subcommand

```
Usage: espup uninstall [OPTIONS]

Options:
  -e, --espidf-version <ESPIDF_VERSION>
          ESP-IDF version to uninstall. If empty, no esp-idf is uninsalled. Version format:

          - `commit:<hash>`: Uses the commit `<hash>` of the `esp-idf` repository.

          - `tag:<tag>`: Uses the tag `<tag>` of the `esp-idf` repository.

          - `branch:<branch>`: Uses the branch `<branch>` of the `esp-idf` repository.

          - `v<major>.<minor>` or `<major>.<minor>`: Uses the tag `v<major>.<minor>` of the `esp-idf` repository.

          - `<branch>`: Uses the branch `<branch>` of the `esp-idf` repository.

  -l, --log-level <LOG_LEVEL>
          Verbosity level of the logs

          [default: info]
          [possible values: debug, info, warn, error]

  -c, --remove-clang
          Removes clang

  -h, --help
          Print help information (use `-h` for a summary)
```

### Update Subcommand

```
Usage: espup update [OPTIONS]

Options:
  -l, --log-level <LOG_LEVEL>
          Verbosity level of the logs [default: info] [possible values: debug, info, warn, error]
  -v, --toolchain-version <TOOLCHAIN_VERSION>
          Xtensa Rust toolchain version [default: 1.64.0.0]
  -h, --help
          Print help information
```

## Known Issues or Limitations

- If installing esp-idf in Windows, only `all` targets is allowed.
- In Windows, when installing esp-idf fails with:
   ```
   ERROR: Could not find a version that satisfies the requirement windows-curses; sys_platform == "win32" (from esp-windows-curses) (from versions: none)
   ERROR: No matching distribution found for windows-curses; sys_platform == "win32"
   Traceback (most recent call last):
           File "<home_dir>/.espressif\esp-idf-ae062fbba3ded0aa\release-v4.4\tools\idf_tools.py", line 1973, in <module>
   main(sys.argv[1:])
           File "<home_dir>/.espressif\esp-idf-ae062fbba3ded0aa\release-v4.4\tools\idf_tools.py", line 1969, in main
   action_func(args)
           File "<home_dir>/.espressif\esp-idf-ae062fbba3ded0aa\release-v4.4\tools\idf_tools.py", line 1619, in action_install_python_env
   subprocess.check_call(run_args, stdout=sys.stdout, stderr=sys.stderr, env=env_copy)
           File "C:\Python311\Lib\subprocess.py", line 413, in check_call
   raise CalledProcessError(retcode, cmd)
   subprocess.CalledProcessError: Command '['<home_dir>/.espressif\\python_env\\idf4.4_py3.11_env\\Scripts\\python.exe', '-m', 'pip', 'install', '--no-warn-script-location', '-r', <home_dir>/.espressif\\esp-idf-ae062fbba3ded0aa\\release-v4.4\\requirements.txt', '--extra-index-url', 'https://dl.espressif.com/pypi']' returned non-zero exit status 1.
   Error: Could not install esp-idf
   ```
  *_Solution_*: Use a python version between `3.6` and `3.10` as `3.11` Python wheels are not yet released for Windows.

## License

Licensed under either of:

- Apache License, Version 2.0 ([LICENSE-APACHE](LICENSE-APACHE) or http://www.apache.org/licenses/LICENSE-2.0)
- MIT license ([LICENSE-MIT](LICENSE-MIT) or http://opensource.org/licenses/MIT)

at your option.

### Contribution

Unless you explicitly state otherwise, any contribution intentionally submitted for inclusion in
the work by you, as defined in the Apache-2.0 license, shall be dual licensed as above, without
any additional terms or conditions.<|MERGE_RESOLUTION|>--- conflicted
+++ resolved
@@ -29,21 +29,17 @@
 ### Linux
 - Ubuntu/Debian
 ```sh
-<<<<<<< HEAD
-sudo apt-get install -y git curl gcc clang ninja-build cmake libudev-dev \
-python3 python3-pip python3-venv libusb-1.0-0 libssl-dev pkg-config
+apt-get install -y git python3 python3-pip gcc build-essential curl pkg-config libudev-dev libssl-dev
+```
+- Fedora
+```sh
+dnf -y install git python3 python3-pip gcc openssl1.1 systemd-devel
 ```
 - openSUSE Thumbleweed
 ```
 sudo zypper install -y git gcc libudev-devel ninja python3 python38-pip
-=======
-apt-get install -y git python3 python3-pip gcc build-essential curl pkg-config libudev-dev libssl-dev
-```
-- Fedora
-```sh
-dnf -y install git python3 python3-pip gcc openssl1.1 systemd-devel
->>>>>>> 7af45f59
-```
+```
+
 
 ## Installation
 
